--- conflicted
+++ resolved
@@ -75,13 +75,10 @@
         "h5py",
         "timer",
         'jsonlines',
-<<<<<<< HEAD
         'pyworld',
         'typeguard',
         'jieba',
-=======
         "phkit",
->>>>>>> ee030cf1
     ],
     extras_require={'doc': ["sphinx", "sphinx-rtd-theme", "numpydoc"], },
 
