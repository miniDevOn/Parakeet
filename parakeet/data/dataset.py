--- conflicted
+++ resolved
@@ -63,22 +63,14 @@
 class CacheDataset(DatasetMixin):
     def __init__(self, dataset):
         self._dataset = dataset
-<<<<<<< HEAD
-        pbar = tqdm(range(len(self._dataset)))
-        self._cache = [self._dataset[i] for i in pbar]
-=======
         self._cache = dict()
->>>>>>> 8e3be38b
 
     def __len__(self):
         return len(self._dataset)
 
     def get_example(self, i):
-<<<<<<< HEAD
-=======
         if not i in self._cache:
             self._cache[i] = self._dataset[i]
->>>>>>> 8e3be38b
         return self._cache[i]
 
 
