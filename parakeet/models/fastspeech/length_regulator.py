--- conflicted
+++ resolved
@@ -145,21 +145,18 @@
         # encoder_output.shape(N, T, C)
         out = layers.transpose(encoder_output, [0, 2, 1])
         out = self.conv1(out)
-<<<<<<< HEAD
-        out = layers.transpose(out, [0,2,1])
-        out = layers.dropout(layers.relu(self.layer_norm1(out)), self.dropout, dropout_implementation='upscale_in_train')
-        out = layers.transpose(out, [0,2,1])
-        out = self.conv2(out)
-        out = layers.transpose(out, [0,2,1])
-        out = layers.dropout(layers.relu(self.layer_norm2(out)), self.dropout, dropout_implementation='upscale_in_train')
-=======
         out = layers.transpose(out, [0, 2, 1])
-        out = layers.dropout(layers.relu(self.layer_norm1(out)), self.dropout)
+        out = layers.dropout(
+            layers.relu(self.layer_norm1(out)),
+            self.dropout,
+            dropout_implementation='upscale_in_train')
         out = layers.transpose(out, [0, 2, 1])
         out = self.conv2(out)
         out = layers.transpose(out, [0, 2, 1])
-        out = layers.dropout(layers.relu(self.layer_norm2(out)), self.dropout)
->>>>>>> cd951f77
+        out = layers.dropout(
+            layers.relu(self.layer_norm2(out)),
+            self.dropout,
+            dropout_implementation='upscale_in_train')
         out = layers.relu(self.linear(out))
         out = layers.squeeze(out, axes=[-1])
 
