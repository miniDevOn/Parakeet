# Copyright (c) 2020 PaddlePaddle Authors. All Rights Reserved.
#
# Licensed under the Apache License, Version 2.0 (the "License");
# you may not use this file except in compliance with the License.
# You may obtain a copy of the License at
#
#     http://www.apache.org/licenses/LICENSE-2.0
#
# Unless required by applicable law or agreed to in writing, software
# distributed under the License is distributed on an "AS IS" BASIS,
# WITHOUT WARRANTIES OR CONDITIONS OF ANY KIND, either express or implied.
# See the License for the specific language governing permissions and
# limitations under the License.

import paddle
from paddle import nn


class Conv1dCell(nn.Conv1D):
    """
    A subclass of Conv1d layer, which can be used like an RNN cell. It can take 
    step input and return step output. It is done by keeping an internal buffer, 
    when adding a step input, we shift the buffer and return a step output. For 
    single step case, convolution devolves to a linear transformation.
    
    That it can be used as a cell depends on several restrictions:
    1. stride must be 1;
    2. padding must be an asymmetric padding (recpetive_field - 1, 0).
    
    As a result, these arguments are removed form the initializer.
    """

    def __init__(self,
                 in_channels,
                 out_channels,
                 kernel_size,
                 dilation=1,
                 weight_attr=None,
                 bias_attr=None):
        _dilation = dilation[0] if isinstance(dilation,
                                              (tuple, list)) else dilation
        _kernel_size = kernel_size[0] if isinstance(kernel_size, (
            tuple, list)) else kernel_size
        self._r = 1 + (_kernel_size - 1) * _dilation
        super(Conv1dCell, self).__init__(
            in_channels,
            out_channels,
            kernel_size,
            padding=(self._r - 1, 0),
            dilation=dilation,
            weight_attr=weight_attr,
            bias_attr=bias_attr,
            data_format="NCL")

    @property
    def receptive_field(self):
        return self._r

    def start_sequence(self):
        if self.training:
            raise Exception("only use start_sequence in evaluation")
        self._buffer = None
<<<<<<< HEAD
        self._reshaped_weight = paddle.reshape(self.weight,
                                               (self._out_channels, -1))

=======

        # NOTE: call self's weight norm hook expliccitly since self.weight 
        # is visited directly in this method without calling self.__call__ 
        # method. If we do not trigger the weight norm hook, the weight 
        # may be outdated. e.g. after loading from a saved checkpoint
        # see also: https://github.com/pytorch/pytorch/issues/47588
        for hook in self._forward_pre_hooks.values():
            hook(self, None)
        self._reshaped_weight = paddle.reshape(
            self.weight, (self._out_channels, -1))
    
>>>>>>> 78fc24e6
    def initialize_buffer(self, x_t):
        batch_size, _ = x_t.shape
        self._buffer = paddle.zeros(
            (batch_size, self._in_channels, self.receptive_field),
            dtype=x_t.dtype)

    def update_buffer(self, x_t):
        self._buffer = paddle.concat(
            [self._buffer[:, :, 1:], paddle.unsqueeze(x_t, -1)], -1)

    def add_input(self, x_t):
        """
        Arguments:
            x_t (Tensor): shape (batch_size, in_channels), step input.
        Rerurns:
            y_t (Tensor): shape (batch_size, out_channels), step output.
        """
        batch_size = x_t.shape[0]
        if self.receptive_field > 1:
            if self._buffer is None:
                self.initialize_buffer(x_t)

            # update buffer
            self.update_buffer(x_t)
            if self._dilation[0] > 1:
                input = self._buffer[:, :, ::self._dilation[0]]
            else:
                input = self._buffer
            input = paddle.reshape(input, (batch_size, -1))
        else:
            input = x_t
        y_t = paddle.matmul(input, self._reshaped_weight, transpose_y=True)
        y_t = y_t + self.bias
        return y_t


class Conv1dBatchNorm(nn.Layer):
    def __init__(self,
                 in_channels,
                 out_channels,
                 kernel_size,
                 stride=1,
                 padding=0,
                 weight_attr=None,
                 bias_attr=None,
                 data_format="NCL",
                 momentum=0.9,
                 epsilon=1e-05):
        super(Conv1dBatchNorm, self).__init__()
        self.conv = nn.Conv1D(
            in_channels,
            out_channels,
            kernel_size,
            stride,
            padding=padding,
            weight_attr=weight_attr,
            bias_attr=bias_attr,
            data_format=data_format)
        self.bn = nn.BatchNorm1D(
            out_channels,
            momentum=momentum,
            epsilon=epsilon,
            data_format=data_format)

    def forward(self, x):
        x = self.conv(x)
        x = self.bn(x)
        return x<|MERGE_RESOLUTION|>--- conflicted
+++ resolved
@@ -60,11 +60,6 @@
         if self.training:
             raise Exception("only use start_sequence in evaluation")
         self._buffer = None
-<<<<<<< HEAD
-        self._reshaped_weight = paddle.reshape(self.weight,
-                                               (self._out_channels, -1))
-
-=======
 
         # NOTE: call self's weight norm hook expliccitly since self.weight 
         # is visited directly in this method without calling self.__call__ 
@@ -73,10 +68,9 @@
         # see also: https://github.com/pytorch/pytorch/issues/47588
         for hook in self._forward_pre_hooks.values():
             hook(self, None)
-        self._reshaped_weight = paddle.reshape(
-            self.weight, (self._out_channels, -1))
-    
->>>>>>> 78fc24e6
+        self._reshaped_weight = paddle.reshape(self.weight,
+                                               (self._out_channels, -1))
+
     def initialize_buffer(self, x_t):
         batch_size, _ = x_t.shape
         self._buffer = paddle.zeros(
