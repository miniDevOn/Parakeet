
# FastSpeech2 with AISHELL-3
This example contains code used to train a [Fastspeech2](https://arxiv.org/abs/2006.04558) model with [AISHELL-3](http://www.aishelltech.com/aishell_3).

AISHELL-3 is a large-scale and high-fidelity multi-speaker Mandarin speech corpus which could be used to train multi-speaker Text-to-Speech (TTS) systems.

We use AISHELL-3 to train a multi-speaker fastspeech2 model here.
## Dataset
<<<<<<< HEAD

=======
>>>>>>> 29bcc0fa
### Download and Extract the datasaet
Download AISHELL-3.
```bash
wget https://www.openslr.org/resources/93/data_aishell3.tgz
```
Extract AISHELL-3.
```bash
mkdir data_aishell3
tar zxvf data_aishell3.tgz -C data_aishell3
```
<<<<<<< HEAD

### Get MFA result of BZNSYP and Extract it

We use [MFA2.x](https://github.com/MontrealCorpusTools/Montreal-Forced-Aligner) to get durations for aishell3_fastspeech2.
You can download from here [aishell3_alignment_tone.tar.gz](https://paddlespeech.bj.bcebos.com/MFA/AISHELL-3/with_tone/aishell3_alignment_tone.tar.gz), or train your own MFA model reference to [use_mfa example](https://github.com/PaddlePaddle/Parakeet/tree/develop/examples/use_mfa) (use MFA1.x now) of our repo.

### Preprocess the dataset

=======
### Get MFA result of BZNSYP and Extract it
We use [MFA2.x](https://github.com/MontrealCorpusTools/Montreal-Forced-Aligner) to get durations for aishell3_fastspeech2.
You can download from here [aishell3_alignment_tone.tar.gz](https://paddlespeech.bj.bcebos.com/MFA/AISHELL-3/with_tone/aishell3_alignment_tone.tar.gz), or train your own MFA model reference to [use_mfa example](https://github.com/PaddlePaddle/Parakeet/tree/develop/examples/use_mfa) (use MFA1.x now) of our repo.
### Preprocess the dataset
>>>>>>> 29bcc0fa
Assume the path to the dataset is `~/datasets/data_aishell3`.
Assume the path to the MFA result of AISHELL-3 is `./aishell3_alignment_tone`.
Run the command below to preprocess the dataset.
```bash
./preprocess.sh
```
When it is done. A `dump` folder is created in the current directory. The structure of the dump folder is listed below.
```text
dump
|-- dev
│   ├──norm
│   └── raw
├── phone_id_map.txt
├── speaker_id_map.txt
├── test
│   ├──norm
│   └── raw
└── train
    ├── energy_stats.npy
    ├── norm
    ├── pitch_stats.npy
    ├── raw
    └── speech_stats.npy
```
The dataset is split into 3 parts, namely `train`, `dev` and` test`, each of which contains a `norm` and `raw` sub folder. The raw folder contains speech、pitch and energy features of each utterances, while the norm folder contains normalized ones. The statistics used to normalize features are computed from the training set, which is located in `dump/train/*_stats.npy`.

Also there is a `metadata.jsonl` in each subfolder. It is a table-like file which contains phones, text_lengths, speech_lengths, durations, path of speech features, path of pitch features, path of energy features and id of each utterance.

## Train the model
```bash
./run.sh
```
Or you can use `train.py` directly. Here's the complete help message.
```text
usage: train.py [-h] [--config CONFIG] [--train-metadata TRAIN_METADATA]
                [--dev-metadata DEV_METADATA] [--output-dir OUTPUT_DIR]
                [--device DEVICE] [--nprocs NPROCS] [--verbose VERBOSE]
                [--phones-dict PHONES_DICT] [--speaker-dict SPEAKER_DICT]

Train a FastSpeech2 model with AISHELL-3 Mandrin TTS dataset.

optional arguments:
  -h, --help            show this help message and exit
  --config CONFIG       config file to overwrite default config.
  --train-metadata TRAIN_METADATA
                        training data.
  --dev-metadata DEV_METADATA
                        dev data.
  --output-dir OUTPUT_DIR
                        output dir.
  --device DEVICE       device type to use.
  --nprocs NPROCS       number of processes.
  --verbose VERBOSE     verbose.
  --phones-dict PHONES_DICT
                        phone vocabulary file.
  --speaker-dict SPEAKER_DICT
                        speaker id map file.
```
1. `--config` is a config file in yaml format to overwrite the default config, which can be found at `conf/default.yaml`.
2. `--train-metadata` and `--dev-metadata` should be the metadata file in the normalized subfolder of `train` and `dev` in the `dump` folder.
3. `--output-dir` is the directory to save the results of the experiment. Checkpoints are save in `checkpoints/` inside this directory.
4. `--device` is the type of the device to run the experiment, 'cpu' or 'gpu' are supported.
5. `--nprocs` is the number of processes to run in parallel, note that nprocs > 1 is only supported when `--device` is 'gpu'.
6. `phones-dict` is the path of the phone vocabulary file.
7. `speaker-dict`is the path of the  speaker id map file when training a multi-speaker FastSpeech2.
## Pretrained Model
Pretrained FastSpeech2 model with no silence in the edge of audios. [fastspeech2_nosil_aishell3_ckpt_0.4.zip](https://paddlespeech.bj.bcebos.com/Parakeet/fastspeech2_nosil_aishell3_ckpt_0.4.zip)

FastSpeech2 checkpoint contains files listed below.

```text
fastspeech2_nosil_aishell3_ckpt_0.4
├── default.yaml            # default config used to train fastspeech2
├── phone_id_map.txt        # phone vocabulary file when training fastspeech2
├── snapshot_iter_96400.pdz # model parameters and optimizer states
├── speaker_id_map.txt      # speaker id map file when training a multi-speaker fastspeech2
└── speech_stats.npy        # statistics used to normalize spectrogram when training fastspeech2
```
## Synthesize
We use [parallel wavegan](https://github.com/PaddlePaddle/Parakeet/tree/develop/examples/parallelwave_gan/baker) as the neural vocoder.
Download pretrained parallel wavegan model (Trained with baker) from [fastspeech2_nosil_aishell3_ckpt_0.4.zip](https://paddlespeech.bj.bcebos.com/Parakeet/fastspeech2_nosil_aishell3_ckpt_0.4.zip) and unzip it.
```bash
unzip parallel_wavegan_baker_ckpt_0.4.zip
```
Parallel WaveGAN checkpoint contains files listed below.
```text
parallel_wavegan_baker_ckpt_0.4
├── pwg_default.yaml         # default config used to train parallel wavegan
├── pwg_generator.pdparams   # model parameters of parallel wavegan
└── pwg_stats.npy            # statistics used to normalize spectrogram when training parallel wavegan
```
`synthesize.sh` calls `synthesize.py`, which can synthesize waveform from `metadata.jsonl`.
```bash
./synthesize.sh
```
```text
usage: synthesize.py [-h] [--fastspeech2-config FASTSPEECH2_CONFIG]
                     [--fastspeech2-checkpoint FASTSPEECH2_CHECKPOINT]
                     [--fastspeech2-stat FASTSPEECH2_STAT]
                     [--pwg-config PWG_CONFIG] [--pwg-params PWG_PARAMS]
                     [--pwg-stat PWG_STAT] [--phones-dict PHONES_DICT]
                     [--speaker-dict SPEAKER_DICT]
                     [--test-metadata TEST_METADATA] [--output-dir OUTPUT_DIR]
                     [--device DEVICE] [--verbose VERBOSE]

Synthesize with fastspeech2 & parallel wavegan.

optional arguments:
  -h, --help            show this help message and exit
  --fastspeech2-config FASTSPEECH2_CONFIG
                        fastspeech2 config file.
  --fastspeech2-checkpoint FASTSPEECH2_CHECKPOINT
                        fastspeech2 checkpoint to load.
  --fastspeech2-stat FASTSPEECH2_STAT
                        mean and standard deviation used to normalize
                        spectrogram when training fastspeech2.
  --pwg-config PWG_CONFIG
                        parallel wavegan config file.
  --pwg-params PWG_PARAMS
                        parallel wavegan generator parameters to load.
  --pwg-stat PWG_STAT   mean and standard deviation used to normalize
                        spectrogram when training parallel wavegan.
  --phones-dict PHONES_DICT
                        phone vocabulary file.
  --speaker-dict SPEAKER_DICT
                        speaker id map file.
  --test-metadata TEST_METADATA
                        test metadata.
  --output-dir OUTPUT_DIR
                        output dir.
  --device DEVICE       device type to use.
  --verbose VERBOSE     verbose.
```

`synthesize_e2e.sh` calls `synthesize_e2e.py`, which can synthesize waveform from text file.

```bash
./synthesize_e2e.sh
```
```text
usage: synthesize_e2e.py [-h] [--fastspeech2-config FASTSPEECH2_CONFIG]
                         [--fastspeech2-checkpoint FASTSPEECH2_CHECKPOINT]
                         [--fastspeech2-stat FASTSPEECH2_STAT]
                         [--pwg-config PWG_CONFIG] [--pwg-params PWG_PARAMS]
                         [--pwg-stat PWG_STAT] [--phones-dict PHONES_DICT]
                         [--speaker-dict SPEAKER_DICT] [--text TEXT]
                         [--output-dir OUTPUT_DIR] [--device DEVICE]
                         [--verbose VERBOSE]

Synthesize with fastspeech2 & parallel wavegan.

optional arguments:
  -h, --help            show this help message and exit
  --fastspeech2-config FASTSPEECH2_CONFIG
                        fastspeech2 config file.
  --fastspeech2-checkpoint FASTSPEECH2_CHECKPOINT
                        fastspeech2 checkpoint to load.
  --fastspeech2-stat FASTSPEECH2_STAT
                        mean and standard deviation used to normalize
                        spectrogram when training fastspeech2.
  --pwg-config PWG_CONFIG
                        parallel wavegan config file.
  --pwg-params PWG_PARAMS
                        parallel wavegan generator parameters to load.
  --pwg-stat PWG_STAT   mean and standard deviation used to normalize
                        spectrogram when training parallel wavegan.
  --phones-dict PHONES_DICT
                        phone vocabulary file.
  --speaker-dict SPEAKER_DICT
                        speaker id map file.
  --text TEXT           text to synthesize, a 'utt_id sentence' pair per line.
  --output-dir OUTPUT_DIR
                        output dir.
  --device DEVICE       device type to use.
  --verbose VERBOSE     verbose.
```
1. --fastspeech2-config, --fastspeech2-checkpoint, --fastspeech2-stat, --phones-dict and --speaker-dict  are arguments for fastspeech2, which correspond to the 5 files in the fastspeech2 pretrained model.
2. --pwg-config, --pwg-params, --pwg-stat are arguments for parallel wavegan, which correspond to the 3 files in the parallel wavegan pretrained model.
3. --test-metadata should be the metadata file in the normalized subfolder of `test`  in the `dump` folder.
4. --text is the text file, which contains sentences to synthesize.
5. --output-dir is the directory to save synthesized audio files.
6. --device is the type of device to run synthesis, 'cpu' and 'gpu' are supported. 'gpu' is recommended for faster synthesis.

You can use the following scripts to synthesize for `../sentences.txt` using pretrained fastspeech2 and parallel wavegan models.
```bash
python3 synthesize_e2e.py \
  --fastspeech2-config=fastspeech2_nosil_aishell3_ckpt_0.4/default.yaml \
  --fastspeech2-checkpoint=fastspeech2_nosil_aishell3_ckpt_0.4/snapshot_iter_96400.pdz \
  --fastspeech2-stat=fastspeech2_nosil_aishell3_ckpt_0.4/speech_stats.npy \
  --pwg-config=parallel_wavegan_baker_ckpt_0.4/pwg_default.yaml \
  --pwg-params=parallel_wavegan_baker_ckpt_0.4/pwg_generator.pdparams \
  --pwg-stat=parallel_wavegan_baker_ckpt_0.4/pwg_stats.npy \
  --text=../sentences.txt \
  --output-dir=exp/default/test_e2e \
  --device="gpu" \
  --phones-dict=fastspeech2_nosil_aishell3_ckpt_0.4/phone_id_map.txt \
  --speaker-dict=fastspeech2_nosil_aishell3_ckpt_0.4/speaker_id_map.txt

```

## Future work
A multi-speaker  vocoder is needed.<|MERGE_RESOLUTION|>--- conflicted
+++ resolved
@@ -6,10 +6,6 @@
 
 We use AISHELL-3 to train a multi-speaker fastspeech2 model here.
 ## Dataset
-<<<<<<< HEAD
-
-=======
->>>>>>> 29bcc0fa
 ### Download and Extract the datasaet
 Download AISHELL-3.
 ```bash
@@ -20,21 +16,10 @@
 mkdir data_aishell3
 tar zxvf data_aishell3.tgz -C data_aishell3
 ```
-<<<<<<< HEAD
-
-### Get MFA result of BZNSYP and Extract it
-
-We use [MFA2.x](https://github.com/MontrealCorpusTools/Montreal-Forced-Aligner) to get durations for aishell3_fastspeech2.
-You can download from here [aishell3_alignment_tone.tar.gz](https://paddlespeech.bj.bcebos.com/MFA/AISHELL-3/with_tone/aishell3_alignment_tone.tar.gz), or train your own MFA model reference to [use_mfa example](https://github.com/PaddlePaddle/Parakeet/tree/develop/examples/use_mfa) (use MFA1.x now) of our repo.
-
-### Preprocess the dataset
-
-=======
 ### Get MFA result of BZNSYP and Extract it
 We use [MFA2.x](https://github.com/MontrealCorpusTools/Montreal-Forced-Aligner) to get durations for aishell3_fastspeech2.
 You can download from here [aishell3_alignment_tone.tar.gz](https://paddlespeech.bj.bcebos.com/MFA/AISHELL-3/with_tone/aishell3_alignment_tone.tar.gz), or train your own MFA model reference to [use_mfa example](https://github.com/PaddlePaddle/Parakeet/tree/develop/examples/use_mfa) (use MFA1.x now) of our repo.
 ### Preprocess the dataset
->>>>>>> 29bcc0fa
 Assume the path to the dataset is `~/datasets/data_aishell3`.
 Assume the path to the MFA result of AISHELL-3 is `./aishell3_alignment_tone`.
 Run the command below to preprocess the dataset.
