# Fastspeech
<<<<<<< HEAD
PaddlePaddle fluid implementation of Fastspeech, a feed-forward network based on Transformer. The implementation is based on [FastSpeech: Fast, Robust and Controllable Text to Speech](https://arxiv.org/abs/1905.09263).
=======
PaddlePaddle dynamic graph implementation of Fastspeech, a feed-forward network based on Transformer. The implementation is based on [FastSpeech: Fast, Robust and Controllable Text to Speech](https://arxiv.org/abs/1905.09263).
>>>>>>> 1c70f5d4

## Dataset

We experiment with the LJSpeech dataset. Download and unzip [LJSpeech](https://keithito.com/LJ-Speech-Dataset/).

```bash
wget https://data.keithito.com/data/speech/LJSpeech-1.1.tar.bz2
tar xjvf LJSpeech-1.1.tar.bz2
```

## Model Architecture

![FastSpeech model architecture](./images/model_architecture.png)

FastSpeech is a feed-forward structure based on Transformer, instead of using the encoder-attention-decoder based architecture. This model extracts attention alignments from an encoder-decoder based teacher model for phoneme duration prediction, which is used by a length
regulator to expand the source phoneme sequence to match the length of the target
mel-spectrogram sequence for parallel mel-spectrogram generation. We use the TransformerTTS as teacher model.
The model consists of encoder, decoder and length regulator three parts.

## Project Structure
```text
├── config                 # yaml configuration files
├── synthesis.py           # script to synthesize waveform from text
├── train.py               # script for model training
```

## Train Transformer

FastSpeech model can be trained with ``train.py``.
```bash
python train.py \
--use_gpu=1 \
--use_data_parallel=0 \
--data_path=${DATAPATH} \
--transtts_path='../transformer_tts/checkpoint' \
--transformer_step=160000 \
--config_path='config/fastspeech.yaml' \
```
Or you can run the script file directly.
```bash
sh train.sh
```
If you want to train on multiple GPUs, you must set ``--use_data_parallel=1``, and then start training as follows:

```bash
CUDA_VISIBLE_DEVICES=0,1,2,3
python -m paddle.distributed.launch --selected_gpus=0,1,2,3 --log_dir ./mylog train.py \
--use_gpu=1 \
--use_data_parallel=1 \
--data_path=${DATAPATH} \
--transtts_path='../transformer_tts/checkpoint' \
--transformer_step=160000 \
--config_path='config/fastspeech.yaml' \
```

<<<<<<< HEAD
If you wish to resume from an exists model, please set ``--checkpoint_path`` and ``--fastspeech_step``
=======
If you wish to resume from an existing model, please set ``--checkpoint_path`` and ``--fastspeech_step``.
>>>>>>> 1c70f5d4

For more help on arguments:
``python train.py --help``.

## Synthesis
After training the FastSpeech, audio can be synthesized with ``synthesis.py``.
```bash
python synthesis.py \
--use_gpu=1 \
--alpha=1.0 \
--checkpoint_path='checkpoint/' \
--fastspeech_step=112000 \
```

Or you can run the script file directly.
```bash
sh synthesis.sh
```

For more help on arguments:
``python synthesis.py --help``.<|MERGE_RESOLUTION|>--- conflicted
+++ resolved
@@ -1,9 +1,5 @@
 # Fastspeech
-<<<<<<< HEAD
-PaddlePaddle fluid implementation of Fastspeech, a feed-forward network based on Transformer. The implementation is based on [FastSpeech: Fast, Robust and Controllable Text to Speech](https://arxiv.org/abs/1905.09263).
-=======
 PaddlePaddle dynamic graph implementation of Fastspeech, a feed-forward network based on Transformer. The implementation is based on [FastSpeech: Fast, Robust and Controllable Text to Speech](https://arxiv.org/abs/1905.09263).
->>>>>>> 1c70f5d4
 
 ## Dataset
 
@@ -59,11 +55,7 @@
 --config_path='config/fastspeech.yaml' \
 ```
 
-<<<<<<< HEAD
-If you wish to resume from an exists model, please set ``--checkpoint_path`` and ``--fastspeech_step``
-=======
 If you wish to resume from an existing model, please set ``--checkpoint_path`` and ``--fastspeech_step``.
->>>>>>> 1c70f5d4
 
 For more help on arguments:
 ``python train.py --help``.
